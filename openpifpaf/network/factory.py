import logging
import os
import torch

import torchvision

<<<<<<< HEAD
from . import basenetworks, headmeta, heads, nets
=======
from . import basenetworks, heads, nets
from .. import datasets
>>>>>>> 85a3763b

# generate hash values with: shasum -a 256 filename.pkl


CHECKPOINT_URLS = {
    'resnet50': ('http://github.com/vita-epfl/openpifpaf-torchhub/releases/download/'
                 'v0.11.2/resnet50-200527-171310-cif-caf-caf25-o10s-c0b7ae80.pkl'),
    'shufflenetv2k16w': ('http://github.com/vita-epfl/openpifpaf-torchhub/releases/download/'
                         'v0.11.0/shufflenetv2k16w-200510-221334-cif-caf-caf25-o10s-604c5956.pkl'),
    'shufflenetv2k30w': ('http://github.com/vita-epfl/openpifpaf-torchhub/releases/download/'
                         'v0.11.0/shufflenetv2k30w-200510-104256-cif-caf-caf25-o10s-0b5ba06f.pkl'),
}

LOG = logging.getLogger(__name__)


def factory_from_args(args, *, head_metas=None):
    return factory(
        checkpoint=args.checkpoint,
        base_name=args.basenet,
        head_metas=head_metas,
        pretrained=args.pretrained,
        dense_connections=getattr(args, 'dense_connections', False),
        cross_talk=args.cross_talk,
        two_scale=args.two_scale,
        multi_scale=args.multi_scale,
        multi_scale_hflip=args.multi_scale_hflip,
        download_progress=args.download_progress,
    )


def local_checkpoint_path(checkpoint):
    if os.path.exists(checkpoint):
        return checkpoint

    if checkpoint in CHECKPOINT_URLS:
        url = CHECKPOINT_URLS[checkpoint]

        base_dir = os.path.join(
            os.getenv('XDG_CACHE_HOME', os.path.join(os.getenv('HOME'), '.cache')),
            'torch',
        )
        if hasattr(torch, 'hub') and hasattr(torch.hub, 'get_dir'):
            # new in pytorch 1.6.0
            base_dir = torch.hub.get_dir()
        file_name = os.path.join(
            base_dir,
            'checkpoints',
            os.path.basename(url),
        )
        print(file_name, url, os.path.basename(url))

        if os.path.exists(file_name):
            return file_name

    return None


# pylint: disable=too-many-branches,too-many-statements
def factory(
        *,
        checkpoint=None,
        base_name=None,
        head_metas=None,
        pretrained=True,
        dense_connections=False,
        cross_talk=0.0,
        two_scale=False,
        multi_scale=False,
        multi_scale_hflip=True,
        download_progress=True):

    if base_name:
        assert head_metas
        assert checkpoint is None
        net_cpu = factory_from_scratch(base_name, head_metas, pretrained=pretrained)
        epoch = 0
    else:
        assert base_name is None
        assert head_metas is None

        if not checkpoint:
            checkpoint = 'shufflenetv2k16w'

        if checkpoint == 'resnet18':
            raise Exception('this pretrained model is currently not available')
        if checkpoint == 'resnet101':
            raise Exception('this pretrained model is currently not available')
        checkpoint = CHECKPOINT_URLS.get(checkpoint, checkpoint)

        if checkpoint.startswith('http'):
            checkpoint = torch.hub.load_state_dict_from_url(
                checkpoint,
                check_hash=not checkpoint.startswith('https'),
                progress=download_progress)
        else:
            checkpoint = torch.load(checkpoint)

        net_cpu = checkpoint['model']
        epoch = checkpoint['epoch']

        # normalize for backwards compatibility
        nets.model_migration(net_cpu)

        # initialize for eval
        net_cpu.eval()

    if dense_connections and not multi_scale:
        concatenated_caf = heads.CafConcatenate(
            (net_cpu.head_nets[1], net_cpu.head_nets[2]))
        net_cpu.head_nets.pop(2)
        net_cpu.head_nets[1] = concatenated_caf
    elif dense_connections and multi_scale:
        # TODO: fix multi-scale
        # cif_indices = [v * 3 + 1 for v in range(10)]
        # caf_indices = [v * 3 + 2 for v in range(10)]
        raise NotImplementedError
    if cross_talk:
        net_cpu.process_input = nets.CrossTalk(cross_talk)

    if two_scale:
        net_cpu = nets.Shell2Scale(net_cpu.base_net, net_cpu.head_nets)

    if multi_scale:
        net_cpu = nets.ShellMultiScale(net_cpu.base_net, net_cpu.head_nets,
                                       process_heads=net_cpu.process_heads,
                                       include_hflip=multi_scale_hflip)

    return net_cpu, epoch


# pylint: disable=too-many-return-statements
def factory_from_scratch(basename, head_metas, *, pretrained=True):
    if 'resnet18' in basename:
        base_vision = torchvision.models.resnet18(pretrained)
        return resnet_factory_from_scratch(basename, base_vision, 512, head_metas)
    if 'resnet50' in basename:
        base_vision = torchvision.models.resnet50(pretrained)
        return resnet_factory_from_scratch(basename, base_vision, 2048, head_metas)
    if 'resnet101' in basename:
        base_vision = torchvision.models.resnet101(pretrained)
        return resnet_factory_from_scratch(basename, base_vision, 2048, head_metas)
    if 'resnet152' in basename:
        base_vision = torchvision.models.resnet152(pretrained)
        return resnet_factory_from_scratch(basename, base_vision, 2048, head_metas)
    if 'resnet260' in basename:
        assert pretrained is False
        base_vision = torchvision.models.ResNet(
            torchvision.models.resnet.Bottleneck, [3, 8, 72, 3])
        return resnet_factory_from_scratch(basename, base_vision, 2048, head_metas)
    if 'resnext50' in basename:
        base_vision = torchvision.models.resnext50_32x4d(pretrained)
        return resnet_factory_from_scratch(basename, base_vision, 2048, head_metas)
    if 'resnext101' in basename:
        base_vision = torchvision.models.resnext101_32x8d(pretrained)
        return resnet_factory_from_scratch(basename, base_vision, 2048, head_metas)
    if basename == 'shufflenetv2x1':
        base_vision = torchvision.models.shufflenet_v2_x1_0(pretrained)
        return shufflenet_factory_from_scratch(basename, base_vision, 1024, head_metas)
    if basename.startswith('shufflenetv2x2'):
        base_vision = torchvision.models.shufflenet_v2_x2_0(pretrained)
        return shufflenet_factory_from_scratch(basename, base_vision, 2048, head_metas)
    if basename.startswith('shufflenetv2k16w'):
        base_vision = basenetworks.ShuffleNetV2K(
            [4, 8, 4], [24, 348, 696, 1392, 1392],
        )
        return generic_factory_from_scratch(basename, base_vision, 1392, head_metas)
    if basename.startswith('shufflenetv2k16'):
        base_vision = torchvision.models.ShuffleNetV2(
            [4, 8, 4], [24, 348, 696, 1392, 1392],
        )
        return shufflenet_factory_from_scratch(basename, base_vision, 1392, head_metas)
    if basename.startswith('shufflenetv2k20w'):
        base_vision = basenetworks.ShuffleNetV2K(
            [5, 10, 5], [32, 512, 1024, 2048, 2048],
        )
        return generic_factory_from_scratch(basename, base_vision, 2048, head_metas)
    if basename.startswith('shufflenetv2k20'):
        base_vision = torchvision.models.ShuffleNetV2(
            [5, 10, 5], [32, 512, 1024, 2048, 2048],
        )
        return shufflenet_factory_from_scratch(basename, base_vision, 2048, head_metas)
    if basename.startswith('shufflenetv2k30w'):
        base_vision = basenetworks.ShuffleNetV2K(
            [8, 16, 6], [32, 512, 1024, 2048, 2048],
        )
        return generic_factory_from_scratch(basename, base_vision, 2048, head_metas)
    if basename.startswith('shufflenetv2k30'):
        base_vision = torchvision.models.ShuffleNetV2(
            [8, 16, 6], [32, 512, 1024, 2048, 2048],
        )
        return shufflenet_factory_from_scratch(basename, base_vision, 2048, head_metas)
    if basename.startswith('shufflenetv2k44wgn'):
        base_vision = basenetworks.ShuffleNetV2K(
            [12, 24, 8], [32, 512, 1024, 2048, 2048],
            layer_norm=lambda x: torch.nn.GroupNorm(32 if x > 100 else 4, x, eps=1e-4),
        )
        return generic_factory_from_scratch(basename, base_vision, 2048, head_metas)
    if basename.startswith('shufflenetv2k44win'):
        base_vision = basenetworks.ShuffleNetV2K(
            [12, 24, 8], [32, 512, 1024, 2048, 2048],
            layer_norm=lambda x: torch.nn.InstanceNorm2d(
                x, eps=1e-4, momentum=0.01, affine=True, track_running_stats=True),
        )
        return generic_factory_from_scratch(basename, base_vision, 2048, head_metas)
    if basename.startswith('shufflenetv2k44w'):
        base_vision = basenetworks.ShuffleNetV2K(
            [12, 24, 8], [32, 512, 1024, 2048, 2048],
        )
        return generic_factory_from_scratch(basename, base_vision, 2048, head_metas)
    if basename.startswith('shufflenetv2k44'):
        base_vision = torchvision.models.ShuffleNetV2(
            [12, 24, 8], [32, 512, 1024, 2048, 2048],
        )
        return shufflenet_factory_from_scratch(basename, base_vision, 2048, head_metas)

    raise Exception('unknown base network in {}'.format(basename))


def generic_factory_from_scratch(basename, base_vision, out_features, head_metas):
    basenet = basenetworks.BaseNetwork(
        base_vision,
        basename,
        stride=16,
        out_features=out_features,
    )

    headnets = [heads.CompositeField3(h, basenet.out_features) for h in head_metas]

    net_cpu = nets.Shell(basenet, headnets)
    nets.model_defaults(net_cpu)
    LOG.debug(net_cpu)
    return net_cpu


def shufflenet_factory_from_scratch(basename, base_vision, out_features, head_metas):
    blocks = [
        base_vision.conv1,
        # base_vision.maxpool,
        base_vision.stage2,
        base_vision.stage3,
        base_vision.stage4,
        base_vision.conv5,
    ]
    basenet = basenetworks.BaseNetwork(
        torch.nn.Sequential(*blocks),
        basename,
        stride=16,
        out_features=out_features,
    )

    headnets = [heads.CompositeField3(h, basenet.out_features) for h in head_metas]

    net_cpu = nets.Shell(basenet, headnets)
    nets.model_defaults(net_cpu)
    LOG.debug(net_cpu)
    return net_cpu


def resnet_factory_from_scratch(basename, base_vision, out_features, head_metas):
    resnet_factory = basenetworks.ResnetBlocks(base_vision)

    # input block
    use_pool = 'pool0' in basename
    conv_stride = 2
    if 'is4' in basename:
        conv_stride = 4
    if 'is1' in basename:
        conv_stride = 1
    output_stride = conv_stride

    pool_stride = 2
    if 'pool0s4' in basename:
        pool_stride = 4
    output_stride *= pool_stride if use_pool else 1

    # all blocks
    blocks = [
        resnet_factory.input_block(use_pool, conv_stride, pool_stride),
        resnet_factory.block2(),  # no stride
        resnet_factory.block3(),
        resnet_factory.block4(),
    ]
    output_stride *= 4
    if 'block4' not in basename:
        blocks.append(resnet_factory.block5())
        output_stride *= 2
    else:
        out_features //= 2

    basenet = basenetworks.BaseNetwork(
        torch.nn.Sequential(*blocks),
        basename,
        stride=output_stride,
        out_features=out_features,
    )

    headnets = [heads.CompositeField3(h, basenet.out_features) for h in head_metas]
    net_cpu = nets.Shell(basenet, headnets)
    nets.model_defaults(net_cpu)
    return net_cpu


def configure(args):
    # configure CompositeField
    heads.CompositeField3.dropout_p = args.head_dropout


def cli(parser):
    group = parser.add_argument_group('network configuration')
    group.add_argument('--checkpoint', default=None,
                       help=('Load a model from a checkpoint. '
                             'Use "resnet50", "shufflenetv2k16w" '
                             'or "shufflenetv2k30w" for pretrained OpenPifPaf models.'))
    group.add_argument('--basenet', default=None,
                       help='base network, e.g. resnet50')
    group.add_argument('--no-pretrain', dest='pretrained', default=True, action='store_false',
                       help='create model without ImageNet pretraining')
    group.add_argument('--two-scale', default=False, action='store_true',
                       help='[experimental]')
    group.add_argument('--multi-scale', default=False, action='store_true',
                       help='[experimental]')
    group.add_argument('--no-multi-scale-hflip',
                       dest='multi_scale_hflip', default=True, action='store_false',
                       help='[experimental]')
    group.add_argument('--cross-talk', default=0.0, type=float,
                       help='[experimental]')
    group.add_argument('--no-download-progress', dest='download_progress',
                       default=True, action='store_false',
                       help='suppress model download progress bar')

    group = parser.add_argument_group('head')
    group.add_argument('--head-dropout', default=heads.CompositeField3.dropout_p, type=float,
                       help='[experimental] zeroing probability of feature in head input')<|MERGE_RESOLUTION|>--- conflicted
+++ resolved
@@ -4,12 +4,7 @@
 
 import torchvision
 
-<<<<<<< HEAD
-from . import basenetworks, headmeta, heads, nets
-=======
 from . import basenetworks, heads, nets
-from .. import datasets
->>>>>>> 85a3763b
 
 # generate hash values with: shasum -a 256 filename.pkl
 
